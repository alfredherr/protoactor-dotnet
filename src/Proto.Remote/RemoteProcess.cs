--- conflicted
+++ resolved
@@ -1,53 +1,40 @@
-﻿// -----------------------------------------------------------------------
-//   <copyright file="RemoteProcess.cs" company="Asynkron HB">
-//       Copyright (C) 2015-2017 Asynkron HB All rights reserved
-//   </copyright>
-// -----------------------------------------------------------------------
-
-namespace Proto.Remote
-{
-    public class RemoteProcess : Process
-    {
-        private readonly PID _pid;
-
-        public RemoteProcess(PID pid)
-        {
-            _pid = pid;
-        }
-
-        protected override void SendUserMessage(PID _, object message) => Send(message);
-
-        protected override void SendSystemMessage(PID _, object message) => Send(message);
-
-        private void Send(object msg)
-        {
-            if (msg is Watch w)
-            {
-                var rw = new RemoteWatch(w.Watcher, _pid);
-                Remote.EndpointManagerPid.Tell(rw);
-            }
-            else if (msg is Unwatch uw)
-            {
-                var ruw = new RemoteUnwatch(uw.Watcher, _pid);
-                Remote.EndpointManagerPid.Tell(ruw);
-            }
-            else
-            {
-<<<<<<< HEAD
-                SendRemoteMessage(_pid, msg,Serialization.DefaultSerializerId);
-            }
-        }
-
-        public static void SendRemoteMessage(PID pid, object msg, int serializerId)
-        {
-            var (message, sender, _) = Proto.MessageEnvelope.Unwrap(msg);
-
-            var env = new RemoteDeliver(message, pid, sender, serializerId);
-            Remote.EndpointManagerPid.Tell(env);
-=======
-                Remote.SendMessage(_pid, msg,-1);
-            }
->>>>>>> 583ea5f7
-        }
-    }
+// -----------------------------------------------------------------------
+//   <copyright file="RemoteProcess.cs" company="Asynkron HB">
+//       Copyright (C) 2015-2017 Asynkron HB All rights reserved
+//   </copyright>
+// -----------------------------------------------------------------------
+
+namespace Proto.Remote
+{
+    public class RemoteProcess : Process
+    {
+        private readonly PID _pid;
+
+        public RemoteProcess(PID pid)
+        {
+            _pid = pid;
+        }
+
+        protected override void SendUserMessage(PID _, object message) => Send(message);
+
+        protected override void SendSystemMessage(PID _, object message) => Send(message);
+
+        private void Send(object msg)
+        {
+            if (msg is Watch w)
+            {
+                var rw = new RemoteWatch(w.Watcher, _pid);
+                Remote.EndpointManagerPid.Tell(rw);
+            }
+            else if (msg is Unwatch uw)
+            {
+                var ruw = new RemoteUnwatch(uw.Watcher, _pid);
+                Remote.EndpointManagerPid.Tell(ruw);
+            }
+            else
+            {
+                Remote.SendMessage(_pid, msg,-1);
+            }
+        }
+    }
 }